/*
 * Copyright 2014–2018 SlamData Inc.
 *
 * Licensed under the Apache License, Version 2.0 (the "License");
 * you may not use this file except in compliance with the License.
 * You may obtain a copy of the License at
 *
 *     http://www.apache.org/licenses/LICENSE-2.0
 *
 * Unless required by applicable law or agreed to in writing, software
 * distributed under the License is distributed on an "AS IS" BASIS,
 * WITHOUT WARRANTIES OR CONDITIONS OF ANY KIND, either express or implied.
 * See the License for the specific language governing permissions and
 * limitations under the License.
 */

package quasar.physical.blobstore

import slamdata.Predef._
import quasar.EffectfulQSpec
import quasar.api.resource.{ResourceName, ResourcePath, ResourcePathType}
import quasar.connector.{Datasource, QueryResult, ResourceError}

import java.nio.charset.StandardCharsets
import scala.concurrent.ExecutionContext.Implicits.global

import cats.data.OptionT
import cats.effect.Effect
import cats.syntax.applicative._
import cats.syntax.either._
import cats.syntax.flatMap._
import cats.syntax.functor._
import fs2.Stream
import org.specs2.matcher.MatchResult

abstract class BlobstoreDatasourceSpec[F[_]: Effect] extends EffectfulQSpec[F] {

  val F = Effect[F]

  def datasource: F[Datasource[F, Stream[F, ?], ResourcePath, QueryResult[F]]]

  val nonExistentPath =
    ResourcePath.root() / ResourceName("does") / ResourceName("not") / ResourceName("exist")

  val spanishResourceName1 = ResourceName("El veloz murciélago hindú")
  val spanishResourcePrefix = ResourcePath.root() / ResourceName("testData") / spanishResourceName1 / ResourceName("comía feliz cardillo y kiwi") / ResourceName("La cigüeña tocaba el saxofón")
  val spanishResourceLeaf = ResourceName("detrás del palenque de paja")
  val spanishResource = spanishResourcePrefix / spanishResourceLeaf

  "prefixedChildPaths" >> {

    "list nested children" >>* {
      assertPrefixedChildPaths(
        ResourcePath.root() / ResourceName("dir1") / ResourceName("dir2") / ResourceName("dir3"),
        List(ResourceName("flattenable.data") -> ResourcePathType.leafResource))
    }

    "list nested children 2" >>* {
      assertPrefixedChildPaths(
        ResourcePath.root() / ResourceName("prefix3") / ResourceName("subprefix5"),
        List(ResourceName("cars2.data") -> ResourcePathType.leafResource))
    }

    "list children at the root of the bucket" >>* {
      assertPrefixedChildPaths(
        ResourcePath.root(),
        List(
          //ResourceName("dir1") -> ResourcePathType.prefix,
          ResourceName("extraSmallZips.data") -> ResourcePathType.leafResource,
          ResourceName("prefix3") -> ResourcePathType.prefix,
          ResourceName("testdata") -> ResourcePathType.prefix))
    }

    "return none for non-existing path" >>* {
      assertPrefixedChildPathsNone(nonExistentPath)
    }
  }

  "evaluate" >> {
    "read line-delimited JSON" >>* {
      assertResultBytes(
        datasource,
        ResourcePath.root() / ResourceName("testdata") / ResourceName("lines.json"),
        "[1, 2]\n[3, 4]\n".getBytes(StandardCharsets.UTF_8))
    }

    "read array JSON" >>* {
      assertResultBytes(
        datasource,
        ResourcePath.root() / ResourceName("testdata") / ResourceName("array.json"),
        "[[1, 2], [3, 4]]\n".getBytes(StandardCharsets.UTF_8))
    }

    "reading a non-existent file raises ResourceError.PathNotFound" >>* {
      assertPathNotFound(
        datasource,
        ResourcePath.root() / ResourceName("does-not-exist")
      )
    }
  }


  def assertPathNotFound(
      datasource: F[Datasource[F, Stream[F, ?], ResourcePath, QueryResult[F]]],
      path: ResourcePath): F[MatchResult[Any]] =
    datasource flatMap { ds =>
      ds.evaluate(path) flatMap {
        case QueryResult.Typed(_, data) =>
          data.attempt.compile.toList.map(_.map(_.leftMap(ResourceError.throwableP.getOption)) must_===
            List(Some(ResourceError.pathNotFound(path)).asLeft))

        case r =>
          ko(s"Unexpected QueryResult: $r").pure[F]
      }
    }

  def assertPrefixedChildPaths(path: ResourcePath, expected: List[(ResourceName, ResourcePathType)]) =
    for {
      ds <- datasource
      res <- OptionT(ds.prefixedChildPaths(path))
        .getOrElseF(F.raiseError(new Exception(s"Failed to list resources under $path")))
        .flatMap(_.compile.toList).map { _ must_== expected }
    } yield res

<<<<<<< HEAD
  def assertResultBytes(
      datasource: F[Datasource[F, Stream[F, ?], ResourcePath, QueryResult[F]]],
      path: ResourcePath,
      expected: Array[Byte]): F[MatchResult[Any]] =
    datasource flatMap { ds =>
      ds.evaluate(path) flatMap {
        case QueryResult.Typed(_, data) =>
          data.compile.to[Array].map(_ must_=== expected)

        case _ =>
          ko("Unexpected QueryResult").pure[F]
      }
    }
=======
  def assertPrefixedChildPathsNone(path: ResourcePath) =
    for {
      ds <- datasource
      res <- ds.prefixedChildPaths(path).map { _ must_== None }
    } yield res
>>>>>>> 783726d8
}<|MERGE_RESOLUTION|>--- conflicted
+++ resolved
@@ -122,7 +122,12 @@
         .flatMap(_.compile.toList).map { _ must_== expected }
     } yield res
 
-<<<<<<< HEAD
+  def assertPrefixedChildPathsNone(path: ResourcePath) =
+    for {
+      ds <- datasource
+      res <- ds.prefixedChildPaths(path).map { _ must_== None }
+    } yield res
+
   def assertResultBytes(
       datasource: F[Datasource[F, Stream[F, ?], ResourcePath, QueryResult[F]]],
       path: ResourcePath,
@@ -136,11 +141,4 @@
           ko("Unexpected QueryResult").pure[F]
       }
     }
-=======
-  def assertPrefixedChildPathsNone(path: ResourcePath) =
-    for {
-      ds <- datasource
-      res <- ds.prefixedChildPaths(path).map { _ must_== None }
-    } yield res
->>>>>>> 783726d8
 }