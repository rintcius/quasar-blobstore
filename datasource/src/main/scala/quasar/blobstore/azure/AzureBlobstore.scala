--- conflicted
+++ resolved
@@ -38,15 +38,9 @@
 
   private val F = ConcurrentEffect[F]
 
-<<<<<<< HEAD
-  def get(path: ResourcePath): Stream[F, ByteBuffer] = {
-    val bufs: F[Stream[F, ByteBuffer]] = for {
-      single <- download(pathToAzurePath(path), BlobRange.DEFAULT)
-=======
   def get(path: ResourcePath): Stream[F, Byte] = {
     val bytes: F[Stream[F, Byte]] = for {
-      single <- download(pathToAzurePath(path))
->>>>>>> 5fd05fd3
+      single <- download(pathToAzurePath(path), BlobRange.DEFAULT)
       r <- rx.singleToAsync(single)
       b <- toByteStream(r)
     } yield b
