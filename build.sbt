--- conflicted
+++ resolved
@@ -22,48 +22,15 @@
 val catsEffectVersion = "1.0.0"
 val fs2Version = "1.0.0"
 val nettyVersion = "4.1.28.Final"
-<<<<<<< HEAD
-=======
-val quasarVersion = IO.read(file("./quasar-version")).trim
-val qdataVersion = IO.read(file("./qdata-version")).trim
 val refinedVersion = "0.8.5"
->>>>>>> de0a662c
 val rxjavaVersion = "2.2.2"
 val shimsVersion = "1.2.1"
 val slf4jVersion = "1.7.25"
 val specsVersion = "4.3.3"
 
-<<<<<<< HEAD
 lazy val core = project
   .in(file("datasource"))
   .settings(addCompilerPlugin("com.olegpy" %% "better-monadic-for" % "0.2.4"))
-=======
-// direct as well as transitive deps need to be in sync with quasar's deps
-lazy val datasourceCoreDeps = Seq(
-  "com.codecommit"             %% "shims"                % shimsVersion,
-  "com.github.alexarchambault" %% "argonaut-refined_6.2" % argonautRefinedVersion,
-  "com.microsoft.azure"        %  "azure-storage-blob"   % azureVersion,
-  "com.slamdata"               %% "qdata-json"           % qdataVersion,
-  "eu.timepit"                 %% "refined-scalacheck"   % refinedVersion,
-  // netty-all isn't strictly necessary but takes advantage of native libs.
-  // Azure doesn't pull in libs like netty-transport-native-kqueue,
-  // netty-transport-native-unix-common and netty-transport-native-epoll.
-  // Keep nettyVersion in sync with the version that Azure pulls in.
-  "io.netty"               %  "netty-all"           % nettyVersion,
-  "io.reactivex.rxjava2"   %  "rxjava"              % rxjavaVersion,
-  "org.typelevel"          %% "cats-effect"         % catsEffectVersion,
-  "org.slf4j"              %  "slf4j-log4j12"       % slf4jVersion % Test,
-  "org.specs2"             %% "specs2-core"         % specsVersion % Test,
-  "org.specs2"             %% "specs2-scalaz"       % specsVersion % Test,
-  "org.specs2"             %% "specs2-scalacheck"   % specsVersion % Test
-)
-
-lazy val datasource = project
-  .settings(name := "quasar-blobstore")
-  .settings(commonSettings)
-  .settings(targetSettings)
-  .settings(resolvers += Resolver.bintrayRepo("slamdata-inc", "maven-public"))
->>>>>>> de0a662c
   .settings(
     name := "quasar-blobstore",
 
@@ -81,6 +48,7 @@
       "com.codecommit"             %% "shims"                      % shimsVersion,
       "com.github.alexarchambault" %% "argonaut-refined_6.2"       % argonautRefinedVersion,
       "com.microsoft.azure"        %  "azure-storage-blob"         % azureVersion,
+      "eu.timepit"                 %% "refined-scalacheck"         % refinedVersion,
       // netty-all isn't strictly necessary but takes advantage of native libs.
       // Azure doesn't pull in libs like netty-transport-native-kqueue,
       // netty-transport-native-unix-common and netty-transport-native-epoll.
